#  Copyright 2018 Ocean Protocol Foundation
#  SPDX-License-Identifier: Apache-2.0

import json

from ocean_lib.models.data_token import DataToken
from ocean_lib.web3_internal.utils import add_ethereum_prefix_and_hash_msg
from ocean_lib.web3_internal.web3helper import Web3Helper
from ocean_utils.agreements.service_agreement import ServiceAgreement
from ocean_utils.agreements.service_types import ServiceTypes

from ocean_provider.constants import BaseURLs
from ocean_provider.run import get_services_endpoints
from ocean_provider.util import build_stage_output_dict

from tests.test_helpers import (
    get_algorithm_ddo,
    get_consumer_wallet,
    get_compute_job_info,
    get_dataset_ddo_with_compute_service_no_rawalgo,
    get_dataset_ddo_with_compute_service_specific_algo_dids,
    get_dataset_ddo_with_compute_service,
    get_dataset_with_ipfs_url_ddo,
    get_dataset_with_invalid_url_ddo,
    get_possible_compute_job_status_text,
    get_publisher_wallet,
<<<<<<< HEAD
    get_dataset_ddo_with_compute_service_no_rawalgo, get_dataset_ddo_with_compute_service_specific_algo_dids,
    get_algorithm_ddo,
    get_dataset_ddo_with_compute_service, get_compute_job_info, get_possible_compute_job_status_text,
    mint_tokens_and_wait, get_nonce,
    send_order)
=======
    get_nonce,
    mint_tokens_and_wait,
    send_order
)
>>>>>>> a52070c9

SERVICE_ENDPOINT = BaseURLs.BASE_PROVIDER_URL + '/services/download'


def test_compute_expose_endpoints(client):
    get_response = client.get('/')
    result = get_response.get_json()
    services_endpoints = get_services_endpoints()
    assert 'servicesEndpoints' in result
    assert 'software' in result
    assert 'version' in result
    assert 'network-url' in result
    assert 'provider-address' in result
    assert get_response.status == '200 OK'
    assert len(result['servicesEndpoints']) == len(services_endpoints)


def test_compute_norawalgo_allowed(client):
    pub_wallet = get_publisher_wallet()
    cons_wallet = get_consumer_wallet()

    # publish a dataset asset
    dataset_ddo_w_compute_service = get_dataset_ddo_with_compute_service_no_rawalgo(client, pub_wallet)
    did = dataset_ddo_w_compute_service.did
    ddo = dataset_ddo_w_compute_service

    data_token = dataset_ddo_w_compute_service.data_token_address
    dt_contract = DataToken(data_token)
    mint_tokens_and_wait(dt_contract, cons_wallet, pub_wallet)

    # CHECKPOINT 1
    algorithm_meta = {
        "rawcode": "console.log('Hello world'!)",
        "format": 'docker-image',
        "version": '0.1',
        "container": {
            "entrypoint": 'node $ALGO',
            "image": 'node',
            "tag": '10'
        }
    }
    # prepare parameter values for the compute endpoint
    # signature, documentId, consumerAddress, and algorithmDid or algorithmMeta

    sa = ServiceAgreement.from_ddo(ServiceTypes.CLOUD_COMPUTE, dataset_ddo_w_compute_service)
    tx_id = send_order(client, ddo, dt_contract, sa, cons_wallet)
    nonce = get_nonce(client, cons_wallet.address)

    # prepare consumer signature on did
    msg = f'{cons_wallet.address}{did}{nonce}'
    _hash = add_ethereum_prefix_and_hash_msg(msg)
    signature = Web3Helper.sign_hash(_hash, cons_wallet)

    # Start the compute job
    payload = dict({
        'signature': signature,
        'documentId': did,
        'serviceId': sa.index,
        'serviceType': sa.type,
        'consumerAddress': cons_wallet.address,
        'transferTxId': tx_id,
        'dataToken': data_token,
        'output': build_stage_output_dict(dict(), dataset_ddo_w_compute_service, cons_wallet.address, pub_wallet),
        'algorithmDid': '',
        'algorithmMeta': algorithm_meta,
        'algorithmDataToken': ''
    })

    compute_endpoint = BaseURLs.ASSETS_URL + '/compute'
    response = client.post(
        compute_endpoint,
        data=json.dumps(payload),
        content_type='application/json'
    )
    assert response.status == '400 BAD REQUEST', f'start compute job failed: {response.status} , {response.data}'


def test_compute_specific_algo_dids(client):
    pub_wallet = get_publisher_wallet()
    cons_wallet = get_consumer_wallet()

    # publish a dataset asset
    dataset_ddo_w_compute_service = get_dataset_ddo_with_compute_service_specific_algo_dids(client, pub_wallet)
    did = dataset_ddo_w_compute_service.did
    ddo = dataset_ddo_w_compute_service
    data_token = dataset_ddo_w_compute_service.as_dictionary()['dataToken']
    dt_contract = DataToken(data_token)
    mint_tokens_and_wait(dt_contract, cons_wallet, pub_wallet)

    # publish an algorithm asset (asset with metadata of type `algorithm`)
    alg_ddo = get_algorithm_ddo(client, cons_wallet)
    alg_data_token = alg_ddo.as_dictionary()['dataToken']
    alg_dt_contract = DataToken(alg_data_token)
    mint_tokens_and_wait(alg_dt_contract, pub_wallet, cons_wallet)
    # CHECKPOINT 1

    sa = ServiceAgreement.from_ddo(ServiceTypes.CLOUD_COMPUTE, dataset_ddo_w_compute_service)
    tx_id = send_order(client, ddo, dt_contract, sa, cons_wallet)
    nonce = get_nonce(client, cons_wallet.address)

    # prepare consumer signature on did
    msg = f'{cons_wallet.address}{did}{nonce}'
    _hash = add_ethereum_prefix_and_hash_msg(msg)
    signature = Web3Helper.sign_hash(_hash, cons_wallet)

    # Start the compute job
    payload = dict({
        'signature': signature,
        'documentId': did,
        'serviceId': sa.index,
        'serviceType': sa.type,
        'consumerAddress': cons_wallet.address,
        'transferTxId': tx_id,
        'dataToken': data_token,
        'output': build_stage_output_dict(dict(), dataset_ddo_w_compute_service, cons_wallet.address, pub_wallet),
        'algorithmDid': alg_ddo.did,
        'algorithmMeta': {},
        'algorithmDataToken': alg_data_token
    })

    compute_endpoint = BaseURLs.ASSETS_URL + '/compute'
    response = client.post(
        compute_endpoint,
        data=json.dumps(payload),
        content_type='application/json'
    )
    assert response.status == '400 BAD REQUEST', f'start compute job failed: {response.status} , {response.data}'


def test_compute(client):
    pub_wallet = get_publisher_wallet()
    cons_wallet = get_consumer_wallet()

    # publish a dataset asset
    dataset_ddo_w_compute_service = get_dataset_ddo_with_compute_service(client, pub_wallet)
    did = dataset_ddo_w_compute_service.did
    ddo = dataset_ddo_w_compute_service
    data_token = dataset_ddo_w_compute_service.data_token_address
    dt_contract = DataToken(data_token)
    mint_tokens_and_wait(dt_contract, cons_wallet, pub_wallet)

    # publish an algorithm asset (asset with metadata of type `algorithm`)
    alg_ddo = get_algorithm_ddo(client, cons_wallet)
    alg_data_token = alg_ddo.as_dictionary()['dataToken']
    alg_dt_contract = DataToken(alg_data_token)
    mint_tokens_and_wait(alg_dt_contract, cons_wallet, cons_wallet)

    sa = ServiceAgreement.from_ddo(ServiceTypes.CLOUD_COMPUTE, dataset_ddo_w_compute_service)
    tx_id = send_order(client, ddo, dt_contract, sa, cons_wallet)

    alg_service = ServiceAgreement.from_ddo(ServiceTypes.ASSET_ACCESS, alg_ddo)
    alg_tx_id = send_order(client, alg_ddo, alg_dt_contract, alg_service, cons_wallet)

    nonce = get_nonce(client, cons_wallet.address)
    # prepare consumer signature on did
    msg = f'{cons_wallet.address}{did}{str(nonce)}'
    _hash = add_ethereum_prefix_and_hash_msg(msg)
    signature = Web3Helper.sign_hash(_hash, cons_wallet)

    # Start the compute job
    payload = dict({
        'signature': signature,
        'documentId': did,
        'serviceId': sa.index,
        'serviceType': sa.type,
        'consumerAddress': cons_wallet.address,
        'transferTxId': tx_id,
        'dataToken': data_token,
        'output': build_stage_output_dict(dict(), dataset_ddo_w_compute_service, cons_wallet.address, pub_wallet),
        'algorithmDid': alg_ddo.did,
        'algorithmMeta': {},
        'algorithmDataToken': alg_data_token,
        'algorithmTransferTxId': alg_tx_id
    })

    # Start compute using invalid signature (withOUT nonce), should fail
    msg = f'{cons_wallet.address}{did}'
    _hash = add_ethereum_prefix_and_hash_msg(msg)
    payload['signature'] = Web3Helper.sign_hash(_hash, cons_wallet)
    compute_endpoint = BaseURLs.ASSETS_URL + '/compute'
    response = client.post(
        compute_endpoint,
        data=json.dumps(payload),
        content_type='application/json'
    )

    assert response.status_code == 401, f'{response.data}'

    # Start compute with valid signature
    payload['signature'] = signature
    response = client.post(
        compute_endpoint,
        data=json.dumps(payload),
        content_type='application/json'
    )
    assert response.status == '200 OK', f'start compute job failed: {response.data}'
    job_info = response.json[0]
    print(f'got response from starting compute job: {job_info}')
    job_id = job_info.get('jobId', '')

    nonce = get_nonce(client, cons_wallet.address)
    msg = f'{cons_wallet.address}{job_id}{did}{nonce}'
    _hash = add_ethereum_prefix_and_hash_msg(msg)
    signature = Web3Helper.sign_hash(_hash, cons_wallet)

    payload = dict({
        'signature': signature,
        'documentId': did,
        'consumerAddress': cons_wallet.address,
        'jobId': job_id,
    })

    job_info = get_compute_job_info(client, compute_endpoint, payload)
    assert job_info, f'Failed to get job info for jobId {job_id}'
    print(f'got info for compute job {job_id}: {job_info}')
    assert job_info['statusText'] in get_possible_compute_job_status_text()

    # get compute job status without signature should return limited status info
    payload.pop('signature')
    job_info = get_compute_job_info(client, compute_endpoint, payload)
    assert job_info, f'Failed to get job status without signature: payload={payload}'
    assert 'owner' not in job_info, 'owner should not be in this status response'
    assert 'resultsUrl' not in job_info, 'resultsUrl should not be in this status response'
    assert 'algorithmLogUrl' not in job_info, 'algorithmLogUrl should not be in this status response'
    assert 'resultsDid' not in job_info, 'resultsDid should not be in this status response'

    payload['signature'] = ''
    job_info = get_compute_job_info(client, compute_endpoint, payload)
    assert job_info, f'Failed to get job status without signature: payload={payload}'
    assert 'owner' not in job_info, 'owner should not be in this status response'
    assert 'resultsUrl' not in job_info, 'resultsUrl should not be in this status response'
    assert 'algorithmLogUrl' not in job_info, 'algorithmLogUrl should not be in this status response'
    assert 'resultsDid' not in job_info, 'resultsDid should not be in this status response'


def test_check_url_good(client):
    request_url = BaseURLs.ASSETS_URL + '/checkURL'
    data = { 'url': "http://xkcd.com/349/info.0.json" }
    response = client.post(request_url, json=data)
    result = response.get_json()['result']

    assert response.status == '200 OK'
    assert result['contentLength'] == '629'
    assert result['contentType'] == 'application/json'


def test_check_url_bad(client):
    request_url = BaseURLs.ASSETS_URL + '/checkURL'
    data = { 'url': "http://127.0.0.1/not_valid" }
    response = client.post(request_url, json=data)
    result = response.get_json()['result']

    assert response.status == '400 BAD REQUEST'
    assert result['contentLength'] == ''
    assert result['contentType'] == ''


def test_initialize_on_bad_url(client):
    pub_wallet = get_publisher_wallet()
    cons_wallet = get_consumer_wallet()

    ddo = get_dataset_with_invalid_url_ddo(client, pub_wallet)
    data_token = ddo.data_token_address
    dt_contract = DataToken(data_token)
    sa = ServiceAgreement.from_ddo(ServiceTypes.ASSET_ACCESS, ddo)

    send_order(client, ddo, dt_contract, sa, cons_wallet, expect_failure=True)


def test_initialize_on_ipfs_url(client):
    pub_wallet = get_publisher_wallet()
    cons_wallet = get_consumer_wallet()

    ddo = get_dataset_with_ipfs_url_ddo(client, pub_wallet)
    data_token = ddo.data_token_address
    dt_contract = DataToken(data_token)
    sa = ServiceAgreement.from_ddo(ServiceTypes.ASSET_ACCESS, ddo)

    send_order(client, ddo, dt_contract, sa, cons_wallet)<|MERGE_RESOLUTION|>--- conflicted
+++ resolved
@@ -24,18 +24,10 @@
     get_dataset_with_invalid_url_ddo,
     get_possible_compute_job_status_text,
     get_publisher_wallet,
-<<<<<<< HEAD
-    get_dataset_ddo_with_compute_service_no_rawalgo, get_dataset_ddo_with_compute_service_specific_algo_dids,
-    get_algorithm_ddo,
-    get_dataset_ddo_with_compute_service, get_compute_job_info, get_possible_compute_job_status_text,
-    mint_tokens_and_wait, get_nonce,
-    send_order)
-=======
     get_nonce,
     mint_tokens_and_wait,
     send_order
 )
->>>>>>> a52070c9
 
 SERVICE_ENDPOINT = BaseURLs.BASE_PROVIDER_URL + '/services/download'
 
