[tox]
<<<<<<< HEAD
envlist = py38
=======
envlist = py36, py37, py38
>>>>>>> a739f323

[gh-actions]
python =
<<<<<<< HEAD
=======
    3.6: py36
    3.7: py37
>>>>>>> a739f323
    3.8: py38

[testenv]
whitelist_externals = cp
passenv = *
setenv =
    PYTHONPATH = {toxinidir}
    CONFIG_FILE = {toxinidir}/config_local.ini
    AUTH_TOKEN_EXPIRATION=3153600000
    PROVIDER_PRIVATE_KEY=0xc594c6e5def4bab63ac29eed19a134c130388f74f019bc74b8f4389df2837a58
    TEST_PRIVATE_KEY1=0xef4b441145c1d0f3b4bc6d61d29f5c6e502359481152f869247c7a4244d45209
    TEST_PRIVATE_KEY2=0x5d75837394b078ce97bc289fa8d75e21000573520bfa7784a9d28ccaae602bf8
    OPERATOR_SERVICE_URL=https://operator-api.operator.dev-ocean.com
    ARTIFACTS_PATH=~/.ocean/ocean-contracts/artifacts
    ADDRESS_FILE=~/.ocean/ocean-contracts/artifacts/address.json
deps =
    -r{toxinidir}/requirements_dev.txt
; If you want to make tox run the tests with the same versions, create a
; requirements.txt with the pinned versions and uncomment the following line:
;     -r{toxinidir}/requirements.txt
commands =
    cp {toxinidir}/config.ini {toxinidir}/config_local.ini
    pip install -U pip
    coverage run --source ocean_provider -m py.test -s --basetemp={envtmpdir}
    coverage report
    coverage xml<|MERGE_RESOLUTION|>--- conflicted
+++ resolved
@@ -1,17 +1,10 @@
 [tox]
-<<<<<<< HEAD
-envlist = py38
-=======
 envlist = py36, py37, py38
->>>>>>> a739f323
 
 [gh-actions]
 python =
-<<<<<<< HEAD
-=======
     3.6: py36
     3.7: py37
->>>>>>> a739f323
     3.8: py38
 
 [testenv]
