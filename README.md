--- conflicted
+++ resolved
@@ -7,9 +7,6 @@
 
 ## Starting the server locally
 
-<<<<<<< HEAD
-#### 1. Clone the repo
-=======
 ### Quick start
 Uses the rinkeby network with a remote metadatastore instance running at https://aquarius.marketplace.dev-ocean.com 
 
@@ -38,8 +35,7 @@
 
 ### Detailed steps
 
-1. Clone the repo
->>>>>>> d20b57ab
+#### 1. Clone the repo
 ```bash
 git clone git@github.com:oceanprotocol/provider-py.git
 cd provider-py/
