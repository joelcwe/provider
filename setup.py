#!/usr/bin/env python
# -*- coding: utf-8 -*-

"""The setup script."""

#  Copyright 2018 Ocean Protocol Foundation
#  SPDX-License-Identifier: Apache-2.0

from setuptools import find_packages, setup

with open("README.md") as readme_file:
    readme = readme_file.read()

# Installed by pip install ocean-provider
# or pip install -e .
install_requirements = [
    # Install ocean-utils first
    "Flask==1.1.2",
    "Flask-Cors==3.0.8",
    "Flask-RESTful==0.3.8",
    "flask-swagger==0.2.14",
    "flask-swagger-ui==3.25.0",
    "Jinja2>=2.10.1",
    "gunicorn==20.0.4",
    "osmosis-azure-driver==0.1.0",
    "osmosis-aws-driver==0.1.0",
    "osmosis-driver-interface==0.1.0",
    "osmosis-on-premise-driver==0.1.0",
    "osmosis-ipfs-driver==0.1.0",
    "Werkzeug>=0.15.3",
    "ocean-lib>=0.5.6",
    "requests_testadapter",
<<<<<<< HEAD
    "eciespy==0.3.9",
=======
    "eciespy",
    "coincurve>=13,<15",
>>>>>>> f80bf13e
    "ipaddress",
    "dnspython",
    "flask-sieve==1.2.2",
    "Flask-SQLAlchemy==2.1",
]

# Required to run setup.py:
setup_requirements = ["pytest-runner"]

test_requirements = [
    "codacy-coverage",
    "coverage",
    "docker",
    "mccabe",
    "pylint",
    "pytest",
    "pytest-watch",
    "tox",
    "plecos",
]

# Possibly required by developers of ocean-provider:
dev_requirements = [
    "bumpversion",
    "pkginfo",
    "twine",
    "watchdog",
    "python-dotenv==0.15.0",
    "flake8",
    "isort",
    "black",
    "pre-commit",
]

setup(
    author="leucothia",
    author_email="devops@oceanprotocol.com",
    classifiers=[
        "Development Status :: 2 - Pre-Alpha",
        "Intended Audience :: Developers",
        "License :: OSI Approved :: Apache Software License",
        "Natural Language :: English",
        "Programming Language :: Python :: 3.8",
    ],
    description="🐳 Ocean Provider.",
    extras_require={
        "test": test_requirements,
        "dev": dev_requirements + test_requirements,
    },
    install_requires=install_requirements,
    license="Apache Software License 2.0",
    long_description=readme,
    long_description_content_type="text/markdown",
    include_package_data=True,
    keywords="ocean-provider",
    name="ocean-provider",
    packages=find_packages(
        include=["ocean_provider", "ocean_provider.utils", "ocean_provider.app"]
    ),
    setup_requires=setup_requirements,
    test_suite="tests",
    tests_require=test_requirements,
    url="https://github.com/oceanprotocol/provider-py",
    version="0.4.6",
    zip_safe=False,
)<|MERGE_RESOLUTION|>--- conflicted
+++ resolved
@@ -30,12 +30,8 @@
     "Werkzeug>=0.15.3",
     "ocean-lib>=0.5.6",
     "requests_testadapter",
-<<<<<<< HEAD
-    "eciespy==0.3.9",
-=======
     "eciespy",
     "coincurve>=13,<15",
->>>>>>> f80bf13e
     "ipaddress",
     "dnspython",
     "flask-sieve==1.2.2",
