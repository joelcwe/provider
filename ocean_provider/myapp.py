#  Copyright 2018 Ocean Protocol Foundation
#  SPDX-License-Identifier: Apache-2.0

import os
from os.path import abspath, dirname

from flask import Flask
from flask_cors import CORS
from flask_sieve import Sieve

from ocean_provider.utils.basics import get_config

app = Flask(__name__)
CORS(app)
Sieve(app)

if "CONFIG_FILE" in os.environ and os.environ["CONFIG_FILE"]:
    app.config["CONFIG_FILE"] = os.environ["CONFIG_FILE"]
else:
    app.config["CONFIG_FILE"] = "config.ini"


PROJECT_ROOT = dirname(dirname(abspath(__file__)))
app.config["SQLALCHEMY_DATABASE_URI"] = "sqlite:////" + os.path.join(
<<<<<<< HEAD
    PROJECT_ROOT, get_config().storage_path
=======
    PROJECT_ROOT, 'db', get_config().storage_path
>>>>>>> 8f3ad15e
)

from ocean_provider.models import db as db_models  # noqa isort: skip

db = db_models
db.create_all()<|MERGE_RESOLUTION|>--- conflicted
+++ resolved
@@ -22,11 +22,7 @@
 
 PROJECT_ROOT = dirname(dirname(abspath(__file__)))
 app.config["SQLALCHEMY_DATABASE_URI"] = "sqlite:////" + os.path.join(
-<<<<<<< HEAD
-    PROJECT_ROOT, get_config().storage_path
-=======
-    PROJECT_ROOT, 'db', get_config().storage_path
->>>>>>> 8f3ad15e
+    PROJECT_ROOT, "db", get_config().storage_path
 )
 
 from ocean_provider.models import db as db_models  # noqa isort: skip
