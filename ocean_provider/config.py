--- conflicted
+++ resolved
@@ -154,11 +154,7 @@
     @property
     def storage_path(self):
         """Path to local storage (database file)."""
-<<<<<<< HEAD
-        return self.get("resources", NAME_STORAGE_PATH)
-=======
-        fallback = 'ocean-provider.db'
-        result = self.get('resources', NAME_STORAGE_PATH, fallback=fallback)
+        fallback = "ocean-provider.db"
+        result = self.get("resources", NAME_STORAGE_PATH, fallback=fallback)
 
-        return result if result else fallback
->>>>>>> 8f3ad15e
+        return result if result else fallback