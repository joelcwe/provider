<<<<<<< HEAD
import hashlib
import json

=======
#
# Copyright 2021 Ocean Protocol Foundation
# SPDX-License-Identifier: Apache-2.0
#
>>>>>>> f5dce376
from eth_utils import add_0x_prefix
from ocean_provider.myapp import app
from ocean_provider.serializers import StageAlgoSerializer
from ocean_provider.util import (
    build_stage_output_dict,
    decode_from_data,
    filter_dictionary,
    filter_dictionary_starts_with,
    get_asset_download_urls,
    get_metadata_url,
    get_service_at_index,
    record_consume_request,
    validate_order,
    validate_transfer_not_used_for_other_service,
)
from ocean_provider.utils.basics import get_asset_from_metadatastore
from ocean_utils.agreements.service_agreement import ServiceAgreement
from ocean_utils.agreements.service_types import ServiceTypes
from ocean_utils.did import did_to_id


class WorkflowValidator:
    def __init__(self, consumer_address, provider_wallet, data):
        """Initializes the validator."""
        self.consumer_address = consumer_address
        self.provider_wallet = provider_wallet
        self.data = data
        self.workflow = dict({"stages": []})

    def validate(self):
        """Validates for input and output contents."""
        if not self.validate_input():
            return False

        if not self.validate_output():
            return False

        self.workflow["stages"].append(
            {
                "index": 0,
                "input": self.validated_inputs,
                "compute": {
                    "Instances": 1,
                    "namespace": "ocean-compute",
                    "maxtime": 3600,
                },
                "algorithm": self.validated_algo_dict,
                "output": self.validated_output_dict,
            }
        )

        return True

    def validate_input(self, index=0):
        """Validates input dictionary."""
        main_input = [
            filter_dictionary(self.data, ["documentId", "transferTxId", "serviceId"])
        ]
        additional_inputs = decode_from_data(self.data, "additionalInputs")

        if additional_inputs == -1:
            self.error = "Additional input is invalid or can not be decoded."
            return False

        all_data = main_input + additional_inputs
        algo_data = filter_dictionary_starts_with(self.data, "algorithm")

        self.validated_inputs = []

        for index, input_item in enumerate(all_data):
            input_item.update(algo_data)
            input_item_validator = InputItemValidator(
                self.consumer_address, self.provider_wallet, input_item, index
            )

            status = input_item_validator.validate()
            if not status:
                prefix = f"Error in input at index {index}: " if index else ""
                self.error = prefix + input_item_validator.error
                return False

            self.validated_inputs.append(input_item_validator.validated_inputs)

            if index == 0:
                self.service_endpoint = input_item_validator.service.service_endpoint

        status = self._build_and_validate_algo(algo_data)
        if not status:
            return False

        return True

    def validate_output(self):
        """Validates output dictionary after stage build."""
        output_def = decode_from_data(self.data, "output", dec_type="dict")

        if output_def == -1:
            self.error = "Output is invalid or can not be decoded."
            return False

        self.validated_output_dict = build_stage_output_dict(
            output_def,
            self.service_endpoint,
            self.consumer_address,
            self.provider_wallet,
        )

        return True

    def _build_and_validate_algo(self, algo_data):
        """Returns False if invalid, otherwise sets the validated_algo_dict attribute."""
        algorithm_did = algo_data.get("algorithmDid")

        if algorithm_did and not algo_data.get("algorithmMeta"):
            algorithm_token_address = algo_data.get("algorithmDataToken")
            algorithm_tx_id = algo_data.get("algorithmTransferTxId")

            algo = get_asset_from_metadatastore(get_metadata_url(), algorithm_did)
            try:
                asset_type = algo.metadata["main"]["type"]
            except ValueError:
                asset_type = None

            if asset_type != "algorithm":
                self.error = f"DID {algorithm_did} is not a valid algorithm"
                return False

            try:
                service = ServiceAgreement.from_ddo(ServiceTypes.ASSET_ACCESS, algo)
                _tx, _order_log, _transfer_log = validate_order(
                    self.consumer_address,
                    algorithm_token_address,
                    float(service.get_cost()),
                    algorithm_tx_id,
                    add_0x_prefix(did_to_id(algorithm_did))
                    if algorithm_did.startswith("did:")
                    else algorithm_did,
                    service.index,
                )
                validate_transfer_not_used_for_other_service(
                    algorithm_did,
                    service.index,
                    algorithm_tx_id,
                    self.consumer_address,
                    algorithm_token_address,
                )
                record_consume_request(
                    algorithm_did,
                    service.index,
                    algorithm_tx_id,
                    self.consumer_address,
                    algorithm_token_address,
                    service.get_cost(),
                )
            except Exception:
                self.error = "Algorithm is already in use."
                return False

        algorithm_dict = StageAlgoSerializer(
            self.consumer_address, self.provider_wallet, algo_data
        ).serialize()

        valid, error_msg = validate_formatted_algorithm_dict(
            algorithm_dict, algorithm_did
        )

        if not valid:
            self.error = error_msg
            return False

        self.validated_algo_dict = algorithm_dict

        return True


def validate_formatted_algorithm_dict(algorithm_dict, algorithm_did):
    if algorithm_did and not (
        algorithm_dict.get("url") or algorithm_dict.get("remote")
    ):
        return False, f"cannot get url for the algorithmDid {algorithm_did}"

    if (
        not algorithm_dict.get("url")
        and not algorithm_dict.get("rawcode")
        and not algorithm_dict.get("remote")
    ):
        return (
            False,
            "algorithmMeta must define one of `url` or `rawcode` or `remote`, but all seem missing.",
        )  # noqa

    container = algorithm_dict.get("container", {})
    # Validate `container` data
    if not (
        container.get("entrypoint") and container.get("image") and container.get("tag")
    ):
        return (
            False,
            "algorithm `container` must specify values for all of entrypoint, image and tag.",
        )  # noqa

    return True, ""


class InputItemValidator:
    def __init__(self, consumer_address, provider_wallet, data, index):
        """Initializes the input item validator."""
        self.consumer_address = consumer_address
        self.provider_wallet = provider_wallet
        self.data = data
        self.index = index

    def validate(self):
        required_keys = ["documentId", "transferTxId"]

        for req_item in required_keys:
            if not self.data.get(req_item):
                self.error = f"No {req_item} in input item."
                return False

        if not self.data.get("serviceId") and self.data.get("serviceId") != 0:
            self.error = "No serviceId in input item."
            return False

        self.did = self.data.get("documentId")
        try:
            self.asset = get_asset_from_metadatastore(get_metadata_url(), self.did)
        except ValueError:
            self.error = f"Asset for did {self.did} not found."
            return False

        self.service = get_service_at_index(self.asset, self.data["serviceId"])

        if not self.service:
            self.error = f"Service index {self.data['serviceId']} not found."
            return False

        if self.service.type not in [
            ServiceTypes.ASSET_ACCESS,
            ServiceTypes.CLOUD_COMPUTE,
        ]:
            self.error = "Services in input can only be access or compute."
            return False

        if self.service.type != ServiceTypes.CLOUD_COMPUTE and self.index == 0:
            self.error = "Service for main asset must be compute."
            return False

        asset_urls = get_asset_download_urls(
            self.asset, self.provider_wallet, config_file=app.config["CONFIG_FILE"]
        )

        if self.service.type == ServiceTypes.CLOUD_COMPUTE and not asset_urls:
            self.error = "Services in input with compute type must be in the same provider you are calling."
            return False

        if self.service.type == ServiceTypes.CLOUD_COMPUTE:
            if not self.validate_algo():
                return False

        if asset_urls:
            self.validated_inputs = dict(
                {"index": self.index, "id": self.did, "url": asset_urls}
            )
        else:
            self.validated_inputs = dict(
                {
                    "index": self.index,
                    "id": self.did,
                    "remote": {
                        "txid": self.data.get("transferTxId"),
                        "serviceIndex": self.service.index,
                    },
                }
            )

        return self.validate_usage()

    def validate_algo(self):
        """Validates algorithm details that allow the algo dict to be built."""
        algorithm_meta = self.data.get("algorithmMeta")
        algorithm_did = self.data.get("algorithmDid")

        privacy_options = self.service.main.get("privacy", {})

        if algorithm_meta and privacy_options.get("allowRawAlgorithm", True) is False:
            self.error = f"cannot run raw algorithm on this did {self.did}."
            return False

        trusted_algorithms = privacy_options.get("publisherTrustedAlgorithms", [])

        if not (algorithm_did and trusted_algorithms):
            return True

        try:
            trusted_dids = [algo["did"] for algo in trusted_algorithms]
            if algorithm_did not in trusted_dids:
                self.error = f"this algorithm did {algorithm_did} is not trusted."
                return False
        except KeyError:
            self.error = (
                "Some algos in the publisherTrustedAlgorithms don't have a did."
            )
            return False

        for trusted_algorithm in trusted_algorithms:
            algo = get_asset_from_metadatastore(
                get_metadata_url(), trusted_algorithm["did"]
            )
            service = algo.get_service(ServiceTypes.METADATA)

            filesChecksum = hashlib.sha256(
                (
                    service.attributes["encryptedFiles"]
                    + json.dumps(service.main["files"])
                ).encode("utf-8")
            ).hexdigest()

            if (
                trusted_algorithm.get("filesChecksum")
                and filesChecksum != trusted_algorithm["filesChecksum"]
            ):
                self.error = (
                    f"filesChecksum for algo with did {algo.did} does not match"
                )
                return False

            containerSectionChecksum = hashlib.sha256(
                (json.dumps(service.main["algorithm"]["container"])).encode("utf-8")
            ).hexdigest()

            if (
                trusted_algorithm.get("containerSectionChecksum")
                and containerSectionChecksum
                != trusted_algorithm["containerSectionChecksum"]
            ):
                self.error = f"containerSectionChecksum for algo with did {algo.did} does not match"
                return False

        return True

    def validate_usage(self):
        """Verify that the tokens have been transferred to the provider's wallet."""
        tx_id = self.data.get("transferTxId")
        token_address = self.asset._other_values["dataToken"]
        try:
            _tx, _order_log, _transfer_log = validate_order(
                self.consumer_address,
                token_address,
                float(self.service.get_cost()),
                tx_id,
                add_0x_prefix(did_to_id(self.did))
                if self.did.startswith("did:")
                else self.did,
                self.service.index,
            )
            validate_transfer_not_used_for_other_service(
                self.did,
                self.service.index,
                tx_id,
                self.consumer_address,
                token_address,
            )
            record_consume_request(
                self.did,
                self.service.index,
                tx_id,
                self.consumer_address,
                token_address,
                self.service.get_cost(),
            )
        except Exception:
            self.error = f"Order for serviceId {self.service.index} is not valid."
            return False

        return True<|MERGE_RESOLUTION|>--- conflicted
+++ resolved
@@ -1,13 +1,10 @@
-<<<<<<< HEAD
-import hashlib
-import json
-
-=======
 #
 # Copyright 2021 Ocean Protocol Foundation
 # SPDX-License-Identifier: Apache-2.0
 #
->>>>>>> f5dce376
+import hashlib
+import json
+
 from eth_utils import add_0x_prefix
 from ocean_provider.myapp import app
 from ocean_provider.serializers import StageAlgoSerializer
