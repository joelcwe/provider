import json
import logging
import mimetypes
import os
from cgi import parse_header

import requests
from eth_utils import add_0x_prefix
from flask import Response
from ocean_lib.models.data_token import DataToken
from ocean_lib.ocean.util import to_base_18
from ocean_lib.web3_internal.utils import add_ethereum_prefix_and_hash_msg
from ocean_lib.web3_internal.web3_provider import Web3Provider
from ocean_lib.web3_internal.web3helper import Web3Helper
from ocean_utils.agreements.service_agreement import ServiceAgreement
from ocean_utils.agreements.service_types import ServiceTypes
from ocean_utils.did import did_to_id
from osmosis_driver_interface.osmosis import Osmosis
from websockets import ConnectionClosed

from ocean_provider.constants import BaseURLs
from ocean_provider.exceptions import BadRequestError
<<<<<<< HEAD
from ocean_provider.user_nonce import get_nonce
=======
from ocean_provider.user_nonce import UserNonce
from ocean_provider.util_url import is_safe_url
>>>>>>> a726c7fd
from ocean_provider.utils.accounts import verify_signature
from ocean_provider.utils.basics import (get_asset_from_metadatastore,
                                         get_config, get_provider_wallet)
from ocean_provider.utils.encryption import do_decrypt
from ocean_provider.util_url import is_safe_url

logger = logging.getLogger(__name__)


def get_metadata_url():
    return get_config().aquarius_url


def get_request_data(request, url_params_only=False):
    if url_params_only:
        return request.args
    return request.args if request.args else request.json


def build_download_response(
    request, requests_session, url, download_url, content_type=None
):
    try:
        if not is_safe_url(url):
            raise ValueError(f'Unsafe url {url}')
        download_request_headers = {}
        download_response_headers = {}
        is_range_request = bool(request.range)

        if is_range_request:
            download_request_headers = {"Range": request.headers.get('range')}
            download_response_headers = download_request_headers

        response = requests_session.get(
            download_url, headers=download_request_headers, stream=True, timeout=3
        )
        if not is_range_request:
            filename = url.split("/")[-1]

            content_disposition_header = response.headers.get(
                'content-disposition'
            )
            if content_disposition_header:
                _, content_disposition_params = parse_header(
                    content_disposition_header
                )
                content_filename = content_disposition_params.get('filename')
                if content_filename:
                    filename = content_filename

            content_type_header = response.headers.get('content-type')
            if content_type_header:
                content_type = content_type_header

            file_ext = os.path.splitext(filename)[1]
            if file_ext and not content_type:
                content_type = mimetypes.guess_type(filename)[0]
            elif not file_ext and content_type:
                # add an extension to filename based on the content_type
                extension = mimetypes.guess_extension(content_type)
                if extension:
                    filename = filename + extension

            download_response_headers = {
                "Content-Disposition": f'attachment;filename={filename}',
                "Access-Control-Expose-Headers": 'Content-Disposition'
            }

        def _generate(_response):
            for chunk in _response.iter_content(chunk_size=4096):
                if chunk:
                    yield chunk

        return Response(
            _generate(response),
            response.status_code,
            headers=download_response_headers,
            content_type=content_type
        )
    except Exception as e:
        logger.error(f'Error preparing file download response: {str(e)}')
        raise


def get_asset_files_list(asset, wallet):
    try:
        encrypted_files = asset.encrypted_files
        if encrypted_files.startswith('{'):
            encrypted_files = json.loads(encrypted_files)['encryptedDocument']
        files_str = do_decrypt(
            encrypted_files,
            wallet,
        )
        logger.debug(f'Got decrypted files str {files_str}')
        files_list = json.loads(files_str)
        if not isinstance(files_list, list):
            raise TypeError(f'Expected a files list, got {type(files_list)}.')

        return files_list
    except Exception as e:
        logger.error(
            f'Error decrypting asset files for asset {asset.did}: {str(e)}'
        )
        raise


def get_asset_url_at_index(url_index, asset, wallet):
    logger.debug(
        f'get_asset_url_at_index(): url_index={url_index}, '
        f'did={asset.did}, provider={wallet.address}'
    )
    try:
        files_list = get_asset_urls(asset, wallet)
        if url_index >= len(files_list):
            raise ValueError(f'url index "{url_index}"" is invalid.')
        return files_list[url_index]

    except Exception as e:
        logger.error(
            f'Error decrypting url at index {url_index} for '
            f'asset {asset.did}: {str(e)}'
        )
        raise


def get_asset_urls(asset, wallet):
    """return list of urls of the files included in this `asset` in order
    """
    logger.debug(
        f'get_asset_urls(): did={asset.did}, provider={wallet.address}'
    )
    try:
        files_list = get_asset_files_list(asset, wallet)
        input_urls = []
        for i, file_meta_dict in enumerate(files_list):
            if not file_meta_dict or not isinstance(file_meta_dict, dict):
                raise TypeError(
                    f'Invalid file meta at index {i}, expected a dict, got a '
                    f'{type(file_meta_dict)}.'
                )
            if 'url' not in file_meta_dict:
                raise ValueError(
                    f'The "url" key is not found in the '
                    f'file dict {file_meta_dict} at index {i}.'
                )

            input_urls.append(file_meta_dict['url'])

        return input_urls
    except Exception as e:
        logger.error(f'Error decrypting urls for asset {asset.did}: {str(e)}')
        raise


def get_asset_download_urls(asset, wallet, config_file):
    return [get_download_url(url, config_file)
            for url in get_asset_urls(asset, wallet)]


def get_download_url(url, config_file):
    try:
        logger.info('Connecting through Osmosis to generate the signed url.')
        osm = Osmosis(url, config_file)
        download_url = osm.data_plugin.generate_url(url)
        logger.debug(f'Osmosis generated the url: {download_url}')
        return download_url
    except Exception as e:
        logger.error(f'Error generating url (using Osmosis): {str(e)}')
        raise


def get_compute_endpoint():
    return get_config().operator_service_url + '/api/v1/operator/compute'


def check_required_attributes(required_attributes, data, method):
    assert isinstance(data, dict), 'invalid payload format.'
    logger.info('got %s request: %s' % (method, data))
    if not data:
        logger.error('%s request failed: data is empty.' % method)
        return 'payload seems empty.', 400
    for attr in required_attributes:
        if attr not in data:
            logger.error(
                '%s request failed: required attr %s missing.' % (method, attr)
            )
            return '"%s" is required in the call to %s' % (attr, method), 400
    return None, None


def validate_order(sender, token_address, num_tokens, tx_id, did, service_id):
    dt_contract = DataToken(token_address)

    amount = to_base_18(num_tokens)
    num_tries = 3
    i = 0
    while i < num_tries:
        i += 1
        try:
            tx, order_event, transfer_event = dt_contract.verify_order_tx(
                Web3Provider.get_web3(), tx_id, did, service_id, amount, sender
            )
            return tx, order_event, transfer_event
        except ConnectionClosed:
            if i == num_tries:
                raise


def validate_transfer_not_used_for_other_service(
    did, service_id, transfer_tx_id, consumer_address, token_address
):
    logger.debug(
        f'validate_transfer_not_used_for_other_service: '
        f'did={did}, service_id={service_id}, transfer_tx_id={transfer_tx_id}, '
        f'consumer_address={consumer_address}, token_address={token_address}'
    )
    return


def record_consume_request(
    did, service_id, order_tx_id, consumer_address, token_address, amount
):
    logger.debug(
        f'record_consume_request: '
        f'did={did}, service_id={service_id}, transfer_tx_id={order_tx_id}, '
        f'consumer_address={consumer_address}, token_address={token_address}, '
        f'amount={amount}'
    )
    return


def process_consume_request(data: dict, method: str):
    did = data.get('documentId')
    token_address = data.get('dataToken')
    consumer_address = data.get('consumerAddress')
    service_id = data.get('serviceId')
    service_type = data.get('serviceType')

    # grab asset for did from the metadatastore associated with
    # the Data Token address
    asset = get_asset_from_metadatastore(get_metadata_url(), did)
    service = ServiceAgreement.from_ddo(service_type, asset)
    if service.type != service_type:
        raise AssertionError(
            f'Requested service with id {service_id} has type {service.type} '
            f'which does not match the requested service type {service_type}.'
        )

    return asset, service, did, consumer_address, token_address


def process_compute_request(
    data, require_signature: bool=True,
    with_validation=False
):
    if with_validation:
        required_attributes = ['consumerAddress']
        if require_signature:
            required_attributes.append('signature')
        msg, status = check_required_attributes(
            required_attributes, data, 'compute'
        )
        if msg:
            raise BadRequestError(msg)

    provider_wallet = get_provider_wallet()
    did = data.get('documentId')
    owner = data.get('consumerAddress')
    job_id = data.get('jobId')
    tx_id = data.get('transferTxId')
    body = dict()
    body['providerAddress'] = provider_wallet.address
    if owner is not None:
        body['owner'] = owner
    if job_id is not None:
        body['jobId'] = job_id
    if tx_id is not None:
        body['agreementId'] = tx_id
    if did is not None:
        body['documentId'] = did

    # Consumer signature
    if require_signature:
        signature = data.get('signature')
        original_msg = f'{body.get("owner", "")}{body.get("jobId", "")}{body.get("documentId", "")}'  # noqa
        verify_signature(
            owner, signature, original_msg, get_nonce(owner)
        )

    msg_to_sign = f'{provider_wallet.address}{body.get("jobId", "")}{body.get("documentId", "")}'  # noqa
    msg_hash = add_ethereum_prefix_and_hash_msg(msg_to_sign)
    body['providerSignature'] = Web3Helper.sign_hash(msg_hash, provider_wallet)
    return body


def build_stage_algorithm_dict(
    consumer_address, algorithm_did, algorithm_token_address, algorithm_tx_id,
    algorithm_meta, provider_wallet, receiver_address=None
):
    if algorithm_did is not None:
        assert algorithm_token_address and algorithm_tx_id, \
            'algorithm_did requires both algorithm_token_address and algorithm_tx_id.'  # noqa

        algo_asset = get_asset_from_metadatastore(
            get_metadata_url(), algorithm_did
        )

        service = ServiceAgreement.from_ddo(
            ServiceTypes.ASSET_ACCESS, algo_asset
        )
        _tx, _order_log, _transfer_log = validate_order(
            consumer_address,
            algorithm_token_address,
            float(service.get_cost()),
            algorithm_tx_id,
            add_0x_prefix(
                did_to_id(algorithm_did)
            ) if algorithm_did.startswith('did:') else algorithm_did,
            service.index
        )
        validate_transfer_not_used_for_other_service(
            algorithm_did, service.index, algorithm_tx_id,
            consumer_address, algorithm_token_address
        )
        record_consume_request(
            algorithm_did, service.index, algorithm_tx_id, consumer_address,
            algorithm_token_address, service.get_cost()
        )

        algo_id = algorithm_did
        raw_code = ''
        algo_url = get_asset_url_at_index(0, algo_asset, provider_wallet)
        container = algo_asset.metadata['main']['algorithm']['container']
    else:
        algo_id = ''
        algo_url = algorithm_meta.get('url')
        raw_code = algorithm_meta.get('rawcode')
        container = algorithm_meta.get('container')

    return dict({
        'id': algo_id,
        'url': algo_url,
        'rawcode': raw_code,
        'container': container
    })


def build_stage_output_dict(output_def, asset, owner, provider_wallet):
    config = get_config()
    service_endpoint = asset.get_service(
        ServiceTypes.CLOUD_COMPUTE
    ).service_endpoint
    if BaseURLs.ASSETS_URL in service_endpoint:
        service_endpoint = service_endpoint.split(BaseURLs.ASSETS_URL)[0]

    return dict({
        'nodeUri': output_def.get('nodeUri', config.network_url),
        'brizoUri': output_def.get('brizoUri', service_endpoint),
        'brizoAddress': output_def.get(
            'brizoAddress', provider_wallet.address
        ),
        'metadata': output_def.get('metadata', dict({
            'main': {
                'name': 'Compute job output'
            },
            'additionalInformation': {
                'description': 'Output from running the compute job.'
            }
        })),
        'metadataUri': output_def.get('metadataUri', config.aquarius_url),
        'owner': output_def.get('owner', owner),
        'publishOutput': output_def.get('publishOutput', 1),
        'publishAlgorithmLog': output_def.get('publishAlgorithmLog', 1),
        'whitelist': output_def.get('whitelist', [])
    })


def build_stage_dict(input_dict, algorithm_dict, output_dict):
    return dict({
        'index': 0,
        'input': [input_dict],
        'compute': {
            'Instances': 1,
            'namespace': "ocean-compute",
            'maxtime': 3600
        },
        'algorithm': algorithm_dict,
        'output': output_dict
    })


def validate_algorithm_dict(algorithm_dict, algorithm_did):
    if algorithm_did and not algorithm_dict['url']:
        return f'cannot get url for the algorithmDid {algorithm_did}', 400

    if not algorithm_dict['url'] and not algorithm_dict['rawcode']:
        return f'`algorithmMeta` must define one of `url` or `rawcode`, but both seem missing.', 400  # noqa

    container = algorithm_dict['container']
    # Validate `container` data
    if not (
        container.get('entrypoint') and
        container.get('image') and
        container.get('tag')
    ):
        return f'algorithm `container` must specify values for all of entrypoint, image and tag.', 400  # noqa

<<<<<<< HEAD
    return None, None


def check_url_details(url):
    """
    If the url argument is invalid, returns False and empty dictionary.
    Otherwise it returns True and a dictionary containing contentType and
    contentLength.
    """
    try:
        if not is_safe_url(url):
            False, {}
        result = requests.options(url,timeout=3)
        if (
            result.status_code != 200 or
            not result.headers.get('Content-Type') or
            not result.headers.get('Content-Length')
        ):
            # fallback on GET request
            result = requests.get(url, stream=True, timeout=3)

        if result.status_code == 200:
            content_type = result.headers.get('Content-Type')
            content_length = result.headers.get('Content-Length')

            if content_type or content_length:
                return True, {
                    "contentLength": content_length,
                    "contentType": content_type
                }

    except requests.exceptions.InvalidSchema:
        pass
    except requests.exceptions.MissingSchema:
        pass
    except requests.exceptions.ConnectionError:
        pass

    return False, {}
=======
    return None, None
>>>>>>> a726c7fd
<|MERGE_RESOLUTION|>--- conflicted
+++ resolved
@@ -20,17 +20,12 @@
 
 from ocean_provider.constants import BaseURLs
 from ocean_provider.exceptions import BadRequestError
-<<<<<<< HEAD
 from ocean_provider.user_nonce import get_nonce
-=======
-from ocean_provider.user_nonce import UserNonce
 from ocean_provider.util_url import is_safe_url
->>>>>>> a726c7fd
 from ocean_provider.utils.accounts import verify_signature
 from ocean_provider.utils.basics import (get_asset_from_metadatastore,
                                          get_config, get_provider_wallet)
 from ocean_provider.utils.encryption import do_decrypt
-from ocean_provider.util_url import is_safe_url
 
 logger = logging.getLogger(__name__)
 
@@ -433,46 +428,4 @@
     ):
         return f'algorithm `container` must specify values for all of entrypoint, image and tag.', 400  # noqa
 
-<<<<<<< HEAD
-    return None, None
-
-
-def check_url_details(url):
-    """
-    If the url argument is invalid, returns False and empty dictionary.
-    Otherwise it returns True and a dictionary containing contentType and
-    contentLength.
-    """
-    try:
-        if not is_safe_url(url):
-            False, {}
-        result = requests.options(url,timeout=3)
-        if (
-            result.status_code != 200 or
-            not result.headers.get('Content-Type') or
-            not result.headers.get('Content-Length')
-        ):
-            # fallback on GET request
-            result = requests.get(url, stream=True, timeout=3)
-
-        if result.status_code == 200:
-            content_type = result.headers.get('Content-Type')
-            content_length = result.headers.get('Content-Length')
-
-            if content_type or content_length:
-                return True, {
-                    "contentLength": content_length,
-                    "contentType": content_type
-                }
-
-    except requests.exceptions.InvalidSchema:
-        pass
-    except requests.exceptions.MissingSchema:
-        pass
-    except requests.exceptions.ConnectionError:
-        pass
-
-    return False, {}
-=======
-    return None, None
->>>>>>> a726c7fd
+    return None, None